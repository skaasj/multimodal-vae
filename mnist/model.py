--- conflicted
+++ resolved
@@ -439,21 +439,7 @@
     input_2d = trans_input.contiguous().view(-1, trans_size[-1])
     soft_max_2d = F.softmax(input_2d)
     soft_max_nd = soft_max_2d.view(*trans_size)
-<<<<<<< HEAD
-    return soft_max_nd.transpose(dim, len(input_size) - 1)
-
-
-def softmax_by_dim(input, dim=1):
-    input_size = input.size()
-    trans_input = input.transpose(dim, len(input_size) - 1)
-    trans_size = trans_input.size()
-    input_2d = trans_input.contiguous().view(-1, trans_size[-1])
-    soft_max_2d = F.softmax(input_2d)
-    soft_max_nd = soft_max_2d.view(*trans_size)
-    return soft_max_nd.transpose(dim, len(input_size) - 1)
-=======
     return soft_max_nd.permute(0, 4, 1, 2, 3)
->>>>>>> fae0f9f6
 
 
 def cross_entropy_by_dim(input, output, dim=1):
