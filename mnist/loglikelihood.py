"""Compute log-likelihoods for entire dataset"""

from __future__ import division
from __future__ import print_function
from __future__ import absolute_import

import torch
import torch.nn.functional as F
from torch.autograd import Variable
from torchvision import datasets, transforms

from train import load_checkpoint


def compute_nll(model, loader, image_only=False, text_only=False, 
                n_samples=1, use_cuda=False):
    assert not (image_only and text_only)

    model.eval()
    test_image_nll, test_text_nll = 0, 0

    for batch_idx, (image, text) in enumerate(loader):
        if use_cuda:
            image, text = image.cuda(), text.cuda()
        image = Variable(image, volatile=True)
        text = Variable(text, volatile=True)
        image = image.view(-1, 784)

        if not image_only and not text_only:
            _, _, mu, logvar = model(image, text)
        elif image_only:
            _, _, mu, logvar = model(image=image)
        elif text_only:
            _, _, mu, logvar = model(text=text)

        batch_size, n_latents = mu.size(0), mu.size(1)
        sample = Variable(torch.randn(n_samples, n_latents))

        if use_cuda:
            sample = sample.cuda()

        std = logvar.mul(0.5).exp_()
        mu = mu.unsqueeze(1).repeat(1, n_samples, 1)
        std = std.unsqueeze(1).repeat(1, n_samples, 1)

        sample = sample.unsqueeze(0).repeat(batch_size, 1, 1)
        sample = sample.mul(std).add_(mu)

        image_nll, text_nll = 0, 0
        for i in xrange(n_samples):
            recon_image = model.decode_image(sample[:, i])
            recon_text = model.decode_text(sample[:, i])
<<<<<<< HEAD
            image_nll += F.binary_cross_entropy(recon_image, image, size_average=False)
            text_nll += F.nll_loss(recon_text, text)

=======
            image_nll += torch.log(F.binary_cross_entropy(recon_image, image))
            text_nll += torch.log(F.nll_loss(recon_text, text))
        
>>>>>>> 25960389
        test_image_nll += (image_nll / n_samples)
        test_text_nll += (text_nll / n_samples)

        print('Evaluating: [{}/{} ({:.0f}%)]'.format(batch_idx * len(image), len(loader.dataset),
                                                     100. * batch_idx / len(loader)))

    return -test_image_nll, -test_text_nll


if __name__ == "__main__":
    import argparse
    parser = argparse.ArgumentParser()
    parser.add_argument('model_path', type=str, help='path to trained model file')
    parser.add_argument('--image_only', action='store_true', default=False,
                        help='compute NLL of test data using reconstructions from image only')
    parser.add_argument('--text_only', action='store_true', default=False,
                        help='compute NLL of test data using reconstructions from text only')
    parser.add_argument('--n_samples', type=int, default=100, 
                        help='number of samples to use to estimate the ELBO')
    parser.add_argument('--cuda', action='store_true', default=False,
                        help='enables CUDA training')
    args = parser.parse_args()
    args.cuda = args.cuda and torch.cuda.is_available()

    assert not (args.image_only and args.text_only), \
        "--image_only and --text_only cannot both be supplied."

    # loader for MNIST
    loader = torch.utils.data.DataLoader(
        datasets.MNIST('./data', train=False, download=True,
                       transform=transforms.ToTensor()),
        batch_size=64, shuffle=True)

    vae = load_checkpoint(args.model_path, use_cuda=args.cuda)
    vae.eval()

    image_nll, text_nll = compute_nll(vae, loader, use_cuda=args.cuda, n_samples=args.n_samples,
                                      image_only=args.image_only, text_only=args.text_only)

    image_nll = image_nll.cpu().data[0]
    text_nll = text_nll.cpu().data[0]
    print('\nTest Image NLL: {:.4f}\tTest Text NLL: {:.4f}'.format(image_nll, text_nll))
    <|MERGE_RESOLUTION|>--- conflicted
+++ resolved
@@ -50,15 +50,9 @@
         for i in xrange(n_samples):
             recon_image = model.decode_image(sample[:, i])
             recon_text = model.decode_text(sample[:, i])
-<<<<<<< HEAD
             image_nll += F.binary_cross_entropy(recon_image, image, size_average=False)
             text_nll += F.nll_loss(recon_text, text)
 
-=======
-            image_nll += torch.log(F.binary_cross_entropy(recon_image, image))
-            text_nll += torch.log(F.nll_loss(recon_text, text))
-        
->>>>>>> 25960389
         test_image_nll += (image_nll / n_samples)
         test_text_nll += (text_nll / n_samples)
 
